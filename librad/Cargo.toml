[package]
name = "librad"
version = "0.1.0"
authors = ["The Radicle Team <dev@radicle.xyz>"]
edition = "2018"
license = "GPL-3.0-or-later"

[dependencies]
async-trait = "0.1"
bit-vec = "0.6"
bs58 = "0.3"
bytes = "0.5"
directories = "3.0"
dyn-clone = "1.0"
ed25519-zebra = "2.2"
futures-timer = "3.0"
globset = "0.4"
governor = "0.3"
lazy_static = "1"
libc = "0.2"
<<<<<<< HEAD
=======
log = "0.4"
>>>>>>> cb770322
multibase = "0.9"
multihash = "0.11"
nom = "5"
num_cpus = "1"
percent-encoding = "2"
radicle-keystore = "0"
rand = "0.7"
rand_pcg = "0.2"
rcgen = "0.8"
regex = "1.3"
serde_bytes = "0.11"
serde_json = "1.0"
tempfile = "3.1"
thiserror = "1.0"
tracing = "0.1"
tracing-futures = "0.2"
unicode-normalization = "0.1"
webpki = "0.21"

[dependencies.deadpool]
version = "0.5"
default-features = false
features = ["managed"]

[dependencies.either]
version = ">= 1.3, 1"
features = ["serde"]

[dependencies.futures]
version = "0.3"
features = ["thread-pool"]

[dependencies.futures_codec]
version = "0.4"
features = []

[dependencies.git2]
version = ">= 0.13.12, 0.13"
default-features = false
features = []

[dependencies.libgit2-sys]
version = "0.12"
default-features = false
features = []

[dependencies.minicbor]
version = ">= 0.5, 0"
features = ["std", "derive"]

[dependencies.quinn]
git = "https://github.com/djc/quinn"
rev = "babb07b079e7e3ac4ff2fa7ef25b0dac5e934377"
default-features = false
features = ["tls-rustls"]

[dependencies.radicle-git-ext]
path = "../git-ext"

[dependencies.radicle-macros]
path = "../macros"

[dependencies.radicle-std-ext]
path = "../std-ext"

# Note: this MUST always match the exact patch version `quinn` uses
[dependencies.rustls]
version = "0.18.0"
features = ["logging", "dangerous_configuration"]

[dependencies.serde]
version = "1.0"
features = ["derive"]

[dependencies.tokio]
version = "0.2"
features = ["full"]

[dependencies.tokio-util]
version = "0.3"
features = ["compat"]

[dependencies.url]
version = "2.1"
features = ["serde"]

[dependencies.yasna]
version = "0.3"
features = ["bit-vec"]

[dev-dependencies]
anyhow = "1"
assert_matches = "1"
fnv = "1"
futures-await-test = "0"
futures_ringbuf = "0"
nonempty = "0.6"
pretty_assertions = "0"
proptest = "0"

[dev-dependencies.librad-test]
path = "../librad-test"<|MERGE_RESOLUTION|>--- conflicted
+++ resolved
@@ -18,10 +18,6 @@
 governor = "0.3"
 lazy_static = "1"
 libc = "0.2"
-<<<<<<< HEAD
-=======
-log = "0.4"
->>>>>>> cb770322
 multibase = "0.9"
 multihash = "0.11"
 nom = "5"
