--- conflicted
+++ resolved
@@ -3,11 +3,7 @@
 // This file is part of radicle-link, distributed under the GPLv3 with Radicle
 // Linking Exception. For full terms see the included LICENSE file.
 
-<<<<<<< HEAD
-use std::{collections::BTreeSet, convert::TryFrom as _, io, path::PathBuf};
-=======
 use std::{convert::TryFrom as _, io, path::PathBuf};
->>>>>>> b49b38e4
 
 use anyhow::anyhow;
 
@@ -188,32 +184,6 @@
     let accept_loop = || -> anyhow::Result<()> {
         use std::io::Write as _;
 
-<<<<<<< HEAD
-        let yes: BTreeSet<String> = vec!["y", "yes"]
-            .into_iter()
-            .map(|y| y.to_string())
-            .collect();
-        let no: BTreeSet<String> = vec!["n", "no"].into_iter().map(|n| n.to_string()).collect();
-
-        print!("Would like to accept these changes [yes/no]?: ");
-        io::stdout().flush()?;
-        let answer = {
-            let mut input = String::new();
-            io::stdin().read_line(&mut input)?;
-
-            input.trim().to_ascii_lowercase()
-        };
-
-        loop {
-            if yes.contains(&answer) {
-                accept()?;
-                break;
-            } else if no.contains(&answer) {
-                println!("not accepting changes");
-                break;
-            } else {
-                println!("invalid choice");
-=======
         let prompt = || -> anyhow::Result<()> {
             print!("Would like to accept these changes [yes/no] (default is 'no')?: ");
             io::stdout().flush()?;
@@ -243,7 +213,6 @@
                     break;
                 },
                 _ => println!("invalid choice"),
->>>>>>> b49b38e4
             }
         }
 
